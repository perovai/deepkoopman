import numpy as np
import torch
from comet_ml import ExistingExperiment, Experiment
from tqdm import tqdm

from koop.dataloading import create_dataloaders
from koop.eval import plot_2D_comparative_trajectories
from koop.logger import Logger
from koop.losses import Loss
from koop.model import DeepKoopman
from koop.opts import Opts
from koop.utils import (
    comet_kwargs,
    find_existing_comet_id,
    get_optimizer,
    load_opts,
    mem_size,
    num_params,
    resolve,
)


class Trainer:
    def __init__(self, opts, exp=None) -> None:
        self.opts = opts
        self.is_setup = False
        self.exp = exp

        self.early_stop = False
        self.early_score = None
        self.early_counter = 0

    @classmethod
    def resume_from_path(cls, path, overrides=None, exp_type="resume"):
        path = resolve(path)

        ckpt = "latest.ckpt"
        if path.is_file():
            assert path.suffix == ".ckpt"
            ckpt = path.name
            path = path.parent

        opts_path = path / "opts.yaml"
        assert opts_path.exists()
        opts = load_opts(opts_path)
        if isinstance(overrides, (Opts, dict)):
            opts.update(overrides)

        if exp_type == "new":
            exp = Experiment(
                workspace=opts.comet.workspace,
                project_name=opts.comet.project_name,
                **comet_kwargs,
            )
        elif exp_type == "resume":
            comet_previous_id = find_existing_comet_id(path)
            exp = ExistingExperiment(
                previous_experiment=comet_previous_id, **comet_kwargs
            )
        else:
            exp = None

        trainer = cls(opts, exp)
        trainer.setup()

        if ckpt is not None and (path / ckpt).exists():
            print("Loading checkpoint :", str(path / ckpt))
            trainer.load(path / ckpt)

        return trainer

    @classmethod
    def debug_trainer(cls, path="./config/opts.yaml", task="discrete"):
        """
        Utility method to quickly get a trainer and debug stuff

        ```
        from koop.trainer import Trainer

        trainer = Trainer.debug_trainer()
        ```
        """
        opts = load_opts(path, task)
        trainer = cls(opts)
        trainer.setup()
        return trainer

    def setup(self):
        """
        Set the trainer up. Those functions are basically an initialization but
        having it as a separate function allows for intermediate debugging manipulations
        """
        # Create data loaders
        lims = {
            f"{mode}_lim": self.opts.get("limit", {}).get(mode, -1)
            for mode in ["train", "val", "test"]
        }
        self.loaders = create_dataloaders(
            self.opts.data_folder,
            self.opts.sequence_length,
            self.opts.batch_size,
            self.opts.workers,
            **lims,
        )

        # set input dim based on data formatting
        self.opts.input_dim = self.loaders["train"].dataset.input_dim

        # find device
        if torch.cuda.is_available():
            self.device = torch.device("cuda")
            print("Using GPU:", self.device)
        else:
            self.device = torch.device("cpu")
            print("No GPU -> using CPU:", self.device)

        # create NN
        self.model = DeepKoopman(self.opts).to(self.device)
        print("\nModel parameters use", mem_size(self.model))
        print(num_params(self.model))

        # create loss util
        self.losses = Loss(self.opts)

        # create logger to abstract prints away from the main code
        self.logger = Logger(
            self.opts,
            self.exp,
            n_train=len(self.loaders["train"]),
            n_val=len(self.loaders["val"]),
            n_test=len(self.loaders["test"]),
        )
        # create optimizer from opts
        self.optimizer, self.scheduler = get_optimizer(self.opts, self.model)

        # trainer is good to go
        self.is_setup = True

    def update_early_stopping(self, val_loss):
        score = -val_loss

        if self.early_score is None:
            self.early_score = score
            self.save(loss=val_loss)
        elif score < self.early_score + self.opts.early.min_delta:
            self.early_counter += 1
            print(
                "\nEarlyStopping counter: {} out of {}\n".format(
                    self.early_counter, self.patience
                )
            )
            if self.counter >= self.opts.early.patience:
                self.early_stop = True
        else:
            self.early_score = score
            self.save(loss=val_loss)
            self.early_counter = 0

    def dev_batch(self, mode="train"):
        """
        Utility class to quickly get a batch
        """
        assert self.is_setup
        batch = next(iter(self.loaders[mode]))
        return batch[:, 0, :].to(self.device)

    def run_step(self, batch):
        """
        Execute a training step:
        zero grad -> forward -> loss -> backward -> step -> print

        Args:
            batch (torch.Tensor): Data: batch batch_size x sequence_length x dim
        """
        self.optimizer.zero_grad()

        state = batch[:, 0, :]
        predictions = self.model.forward(state)

        train_losses = self.losses.compute(batch, predictions, self.model)
        train_losses["total"].backward()

        self.optimizer.step()

        self.logger.global_step += 1
        self.logger.log_step(train_losses)

    def run_epoch(self):
        """
        Iterate over the entire train data-loader
        """
        self.model.train()
        for self.logger.batch_id, batch in enumerate(self.loaders["train"]):
            batch = batch.to(self.device)
            self.run_step(batch)

    def train(self):
        """
        Execute full training loop based on:
            opts.epochs
            opts.batch_size
        """
        assert self.is_setup
        print("\n>>> Starting training")
        epochs = range(self.logger.epoch_id, self.logger.epoch_id + self.opts.epochs)

        for self.logger.epoch_id in epochs:
            # train for 1 epoch
            self.run_epoch()
            # evaluate model
            val_loss = self.run_evaluation()

            # update scheduler
            if self.scheduler is not None:
                self.scheduler.step(val_loss)
            # update early-stopping using the val_loss criterion
            self.update_early_stopping(val_loss)  # saves if improvement

            # save latest checkpoint anyway
            self.save()
            print()

            if self.early_stop:
                print("\nEarlyStopping: Patience exceeded, stopping training\n")
                break

        if self.opts.input_dim == 2:
            val_trajs_len = (
                self.opts.val_trajectories.length
                if self.opts.val_trajectories.length > 0
                else self.opts.sequence_length
            )
            batch = next(iter(self.loaders["val"]))
            batch = batch[: self.opts.val_trajectories.n].to(self.device)

            plot_2D_comparative_trajectories(
                self.model,
                batch,
                val_trajs_len,
                self.opts.val_trajectories.n_per_plot,
                self.exp,
                self.opts.output_path / "final_traj_plot.png",
            )

    @torch.no_grad()
    def run_evaluation(self):
        """
        TODO: evaluate the model

        Returns:
            float: validation loss
        """
        self.model.eval()
        losses = None
        print()
        for batch in tqdm(self.loaders["val"]):
            batch = batch.to(self.device)
            state = batch[:, 0, :]
            predictions = self.model.forward(state)
            val_losses = self.losses.compute(batch, predictions, self.model)
            if losses is None:
                losses = {k: [] for k in val_losses}
            for k, v in val_losses.items():
                losses[k].append(v)
        losses = {k: np.mean([lv.cpu().item() for lv in v]) for k, v in losses.items()}
        self.logger.log_step(losses, mode="val")
        print()
        return losses["total"]

    def save(self, loss=None):

        # if epoch is not provided just save as "latest.ckpt"
        if loss is None:
            name = "latest.ckpt"
        else:
            name = "epoch_{}_loss_{:.4f}.ckpt".format(
                str(self.logger.epoch_id).zfill(3), loss
            )

        torch.save(
            {
                "early": {
                    "stop": self.early_stop,
                    "score": self.early_score,
                    "counter": self.early_counter,
                },
                "model": self.model,
                "model_state_dict": self.model.state_dict(),
                "optimizer": self.optimizer,
                "optimizer_state_dict": self.optimizer.state_dict(),
                "scheduler": self.scheduler,
                "scheduler_state_dict": self.scheduler.state_dict(),
                "global_step": self.logger.global_step,
                "epoch_id": self.logger.epoch_id,
            },
            str(self.opts.output_path / name),
        )

    def load(self, path):
        path = resolve(path)

        state_dict = torch.load(str(path))

        self.logger.global_step = state_dict["global_step"]
        self.logger.epoch_id = state_dict["epoch_id"]
<<<<<<< HEAD

        self.early_stop = state_dict["early"]["stop"]
        self.early_score = state_dict["early"]["score"]
        self.early_counter = state_dict["early"]["counter"]

        self.model.load_state_dict(state_dict["model"])
        self.optimizer.load_state_dict(state_dict["optimizer"])
        self.scheduler.load_state_dict(state_dict["scheduler"])
=======
        self.model.load_state_dict(state_dict["model_state_dict"])
        self.optimizer.load_state_dict(state_dict["optimizer_state_dict"])
        self.scheduler.load_state_dict(state_dict["scheduler_state_dict"])
>>>>>>> 7094cb1d
<|MERGE_RESOLUTION|>--- conflicted
+++ resolved
@@ -284,11 +284,8 @@
                     "score": self.early_score,
                     "counter": self.early_counter,
                 },
-                "model": self.model,
                 "model_state_dict": self.model.state_dict(),
-                "optimizer": self.optimizer,
                 "optimizer_state_dict": self.optimizer.state_dict(),
-                "scheduler": self.scheduler,
                 "scheduler_state_dict": self.scheduler.state_dict(),
                 "global_step": self.logger.global_step,
                 "epoch_id": self.logger.epoch_id,
@@ -303,17 +300,11 @@
 
         self.logger.global_step = state_dict["global_step"]
         self.logger.epoch_id = state_dict["epoch_id"]
-<<<<<<< HEAD
 
         self.early_stop = state_dict["early"]["stop"]
         self.early_score = state_dict["early"]["score"]
         self.early_counter = state_dict["early"]["counter"]
 
-        self.model.load_state_dict(state_dict["model"])
-        self.optimizer.load_state_dict(state_dict["optimizer"])
-        self.scheduler.load_state_dict(state_dict["scheduler"])
-=======
         self.model.load_state_dict(state_dict["model_state_dict"])
         self.optimizer.load_state_dict(state_dict["optimizer_state_dict"])
-        self.scheduler.load_state_dict(state_dict["scheduler_state_dict"])
->>>>>>> 7094cb1d
+        self.scheduler.load_state_dict(state_dict["scheduler_state_dict"])