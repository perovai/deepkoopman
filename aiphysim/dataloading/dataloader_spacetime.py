"""RB2 Experiment Dataloader"""
import os

import h5py
import numpy as np
<<<<<<< HEAD
import torch
from scipy import ndimage
import warnings
from scipy.interpolate import RegularGridInterpolator
=======
>>>>>>> 9bb22343
from torch.utils.data import Dataset

# pylint: disable=too-manz-arguments, too-manz-instance-attributes, too-manz-locals


class RB2DataLoader(Dataset):
    """Pytorch Dataset instance for loading Rayleigh Bernard 2D dataset.

    Loads a 2d space + time cubic cutout from the whole simulation.
    """

    def __init__(
        self,
        data_dir="./",
        data_filename="./data/snapshots.h5",
        mode="train",
        res_x=64,
        res_z=64,
        train_size=0.7,
        val_size=0.2,
        normalize=True,
        timesteps=4,
    ):
        """

        Initialize DataSet
        Args:
          data_dir: str, path to the dataset folder, default="./"
          data_filename: str, name of the dataset file, default="/data/snapshots.h5"
          mode: str, dataset mode, can be on of ['train', 'val', 'test'], default="train"
          res_x: int, resolution in the x-axis, default=64
          res_z: int, resolution in the z-axis, default=64
          train_size: float, specifies the portion of the dataset to be held for training, default=0.7
          val_size: float, specifies the portion of the dataset to be held for validation, default=0.2
          normalize: bool, whether to standardize the data or not, default=True
          timesteps: int, number of past time-steps to consider for the input, default=4
        """

        assert mode in [
            "train",
            "val",
            "test",
        ], "mode must belong to one of these ['train', 'val', 'test']"
        assert train_size > 0 and train_size < 1, "train_size should be between 0 and 1"
        assert val_size > 0 and val_size < 1, "val_size should be between 0 and 1"

        self.data_dir = data_dir
        self.data_filename = data_filename
        self.mode = mode
        self.res_x = res_x
        self.res_z = res_z
        self.normalize = normalize
        self.timesteps = timesteps

        # concatenating pressure, temperature, x-velocity, and z-velocity as a 4 channel array: pbuw
        hdata = h5py.File(os.path.join(self.data_dir, self.data_filename), "r")

        nt, _, _ = hdata["tasks"]["u"].shape

        if mode == "train":
            self.data = np.stack(
                [
                    hdata["tasks"]["p"][: int(nt * train_size)],
                    hdata["tasks"]["T"][: int(nt * train_size)],
                    hdata["tasks"]["u"][: int(nt * train_size)],
                    hdata["tasks"]["w"][: int(nt * train_size)],
                ],
                axis=0,
            )
        elif mode == "val":
            self.data = np.stack(
                [
                    hdata["tasks"]["p"][
                        int(nt * train_size) : int(nt * (train_size + val_size))
                    ],
                    hdata["tasks"]["T"][
                        int(nt * train_size) : int(nt * (train_size + val_size))
                    ],
                    hdata["tasks"]["u"][
                        int(nt * train_size) : int(nt * (train_size + val_size))
                    ],
                    hdata["tasks"]["w"][
                        int(nt * train_size) : int(nt * (train_size + val_size))
                    ],
                ],
                axis=0,
            )
        else:
            self.data = np.stack(
                [
                    hdata["tasks"]["p"][int(nt * (train_size + val_size)) :],
                    hdata["tasks"]["T"][int(nt * (train_size + val_size)) :],
                    hdata["tasks"]["u"][int(nt * (train_size + val_size)) :],
                    hdata["tasks"]["w"][int(nt * (train_size + val_size)) :],
                ],
                axis=0,
            )

        self.data = self.data.astype(np.float32)
        self.data = self.data.transpose(1, 0, 3, 2)  # [t, c, z, x]
        self.nt_data, self.nc_data, self.nz_data, self.nx_data = self.data.shape

        self.nx_start_range = np.arange(0, self.nx_data - self.res_x + 1)
        self.nz_start_range = np.arange(0, self.nz_data - self.res_z + 1)
        self.nt_start_range = np.arange(0, self.nt_data - self.timesteps + 1)
        self.rand_grid = np.stack(
            np.meshgrid(
                self.nt_start_range,
                self.nz_start_range,
                self.nx_start_range,
                indexing="ij",
            ),
            axis=-1,
        )
        # (xaug, zaug, taug, 3)
        self.rand_start_id = self.rand_grid.reshape([-1, 3])

        # compute channel-wise mean and std
        self._mean = np.mean(self.data, axis=(0, 2, 3))
        self._std = np.std(self.data, axis=(0, 2, 3))

    def __len__(self):
        return self.rand_start_id.shape[0] - self.nt_data

    def __getitem__(self, idx):
        t_id, z_id, x_id = self.rand_start_id[idx]
        u_t = self.data[
            t_id : t_id + self.timesteps,
            :,
            z_id : z_id + self.res_z,
            x_id : x_id + self.res_x,
        ]  # [t, c, z, x]
        u_t_next = self.data[
            t_id + self.timesteps : t_id + self.timesteps + 1,
            :,
            z_id : z_id + self.res_z,
            x_id : x_id + self.res_x,
        ]  # [t, c, z, x]

        return_tensors = [u_t, u_t_next]
        # cast everything to float32
        if self.normalize:
            transposed_mean = self._mean[(None,) + (...,) + (None,) * 2]
            transposed_std = self._std[(None,) + (...,) + (None,) * 2]
            return_tensors = [
                ((t - transposed_mean) / transposed_std).astype(np.float32)
                for t in return_tensors
            ]
        else:
            return_tensors = [t.astype(np.float32) for t in return_tensors]
        return tuple(return_tensors)<|MERGE_RESOLUTION|>--- conflicted
+++ resolved
@@ -3,16 +3,10 @@
 
 import h5py
 import numpy as np
-<<<<<<< HEAD
 import torch
-from scipy import ndimage
-import warnings
-from scipy.interpolate import RegularGridInterpolator
-=======
->>>>>>> 9bb22343
 from torch.utils.data import Dataset
 
-# pylint: disable=too-manz-arguments, too-manz-instance-attributes, too-manz-locals
+# pylint: disable=too-many-arguments, too-many-instance-attributes, too-many-locals
 
 
 class RB2DataLoader(Dataset):
