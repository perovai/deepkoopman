from pathlib import Path

from torch.utils.data import DataLoader

<<<<<<< HEAD
from .density_dataset import DatDensityDataset, H5DensityDataset
=======
from .dataloader_spacetime import RB2DataLoader
from .density_dataset import DensityDataset
>>>>>>> 6baaad5c
from .koopman_dataset import KoopmanDataset


def create_datasets(
    path,
    sequence_length,
    dataset_type="koopman",
    force_rebase=None,
    train_lim=-1,
    val_lim=-1,
    test_lim=-1,
):
    if dataset_type == "koopman":
        print("Creating datasets from ", str(path))
        train_files = list(Path(path).glob("*_train*.csv"))
        val_files = list(Path(path).glob("*_val*.csv"))
        test_files = list(Path(path).glob("*_test*.csv"))

        return {
            "train": KoopmanDataset(train_files, sequence_length, train_lim),
            "val": KoopmanDataset(val_files, sequence_length, val_lim),
            "test": KoopmanDataset(test_files, sequence_length, test_lim),
        }

    if dataset_type == "h5density":
        train_files = list(Path(path).glob("train_*.h5"))
        val_files = list(Path(path).glob("val_*.h5"))

        return {
            "train": H5DensityDataset(train_files, train_lim),
            "val": H5DensityDataset(val_files, val_lim),
        }

    if dataset_type == "datdensity":
        train_files = list(Path(path).glob("train_*.json"))
        val_files = list(Path(path).glob("val_*.json"))

        return {
            "train": DatDensityDataset(train_files, train_lim, force_rebase),
            "val": DatDensityDataset(val_files, val_lim, force_rebase),
        }

    if dataset_type == "spacetime":
        # Sample dataset for setting up code
        train_files = list(Path(path).glob("snapshots_s1_p0.h5"))

        return {
            "train": RB2DataLoader(
                train_files, train_lim
            ),  # Class from implementation of Meshfree Flow Net paper
        }

    raise ValueError("Unknown dataset type: " + str(dataset_type))


def create_dataloaders(opts):
    """
    Return a dict of data loaders with keys train/val/test

    Args:
        path (pathlike): Path to read the data from
        sequence_length (int): How to reshape the data from N x dim to B x seq x dim
        batch_size (int): Batch size

    Returns:
        dict: {"train": dataloader, "val": dataloader, "test": dataloader}
    """

    lims = {
        f"{mode}": opts.get("limit", {}).get(mode, -1)
        for mode in ["train", "val", "test"]
    }

    path = opts.data_folder
    sequence_length = opts.sequence_length
    batch_size = opts.batch_size
    dataset_type = opts.dataset_type
    workers = opts.workers
    force_rebase = opts.get("force_rebase")

    path = Path(path).expanduser().resolve()
    datasets = create_datasets(
        path,
        sequence_length,
        dataset_type,
        force_rebase,
        lims["train"],
        lims["val"],
        lims["test"],
    )
    return {
        k: DataLoader(
            v, batch_size, shuffle=k == "train", pin_memory=True, num_workers=workers
        )
        for k, v in datasets.items()
    }<|MERGE_RESOLUTION|>--- conflicted
+++ resolved
@@ -2,12 +2,8 @@
 
 from torch.utils.data import DataLoader
 
-<<<<<<< HEAD
 from .density_dataset import DatDensityDataset, H5DensityDataset
-=======
 from .dataloader_spacetime import RB2DataLoader
-from .density_dataset import DensityDataset
->>>>>>> 6baaad5c
 from .koopman_dataset import KoopmanDataset
 
 
