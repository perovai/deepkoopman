from .density import DynamicLatentModel
from .koopman import DeepKoopman
from .spacetime import SpaceTime
from .unet import UNet3d


def create_model(opts):
    if opts.model_type == "koopman":
        return DeepKoopman(opts)
    if opts.model_type == "spacetime":
        return SpaceTime(opts)
<<<<<<< HEAD
    if opts.model_type == "density":
        return DynamicLatentModel(opts)
=======
    if opts.model_type == "3dunet":
        return UNet3d(opts)

>>>>>>> 193ece09
    raise ValueError("Unknown model_type to create model" + str(opts.model_type))<|MERGE_RESOLUTION|>--- conflicted
+++ resolved
@@ -9,12 +9,9 @@
         return DeepKoopman(opts)
     if opts.model_type == "spacetime":
         return SpaceTime(opts)
-<<<<<<< HEAD
     if opts.model_type == "density":
         return DynamicLatentModel(opts)
-=======
     if opts.model_type == "3dunet":
         return UNet3d(opts)
 
->>>>>>> 193ece09
     raise ValueError("Unknown model_type to create model" + str(opts.model_type))